--- conflicted
+++ resolved
@@ -25,11 +25,8 @@
                      SUSP, TM, TSPEED, TTABLE_ACK, TTABLE_NAK, TTABLE_IS,
                      TTABLE_REJECTED, TTYPE, USERVAR, VALUE, VAR, WILL, WONT,
                      XDISPLOC, name_command, name_commands, SubVar)
-<<<<<<< HEAD
+
 from .accessories import CtxObj, spawn, ValueEvent, AttrDict
-=======
-from .accessories import CtxObj, ValueEvent
->>>>>>> a949f843
 
 # list of IAC commands needing 3+ bytes
 _iac_multibyte = {DO, DONT, WILL, WONT, SB}
@@ -397,17 +394,12 @@
                 self.log.debug("Finished setup")
                 yield self
             finally:
-<<<<<<< HEAD
                 self.log.debug("Start teardown")
                 died = True
                 with anyio.move_on_after(2):
                     await self.teardown()
                     died = False
                 self.log.debug("%s teardown", "Interrupted" if died else "Finished")
-                self._read_task.cancel()
-=======
-                await self.teardown()
->>>>>>> a949f843
                 tg.cancel_scope.cancel()
 
     async def setup(self):
@@ -416,15 +408,10 @@
         """
         if self.force_binary:
             async with anyio.create_task_group() as tg:
-<<<<<<< HEAD
-                await tg.spawn(self.local_option,BINARY,True)
-                await tg.spawn(self.remote_option,BINARY,True)
-=======
-                tg.spawn(self.local_option, BINARY, True)
-                tg.spawn(self.remote_option, BINARY, True)
+                tg.spawn(self.local_option,BINARY,True)
+                tg.spawn(self.remote_option,BINARY,True)
         if self._charset:
             await self.request_charset(self._charset)
->>>>>>> a949f843
 
     async def teardown(self):
         """
@@ -883,30 +870,21 @@
             with anyio.move_on_after(0.5, shield=True):
                 await self.send_iac(reply[0], opt)
             raise
-<<<<<<< HEAD
 
         if isinstance(nval, bool):
-            opts[opt] = val = nval
+            opts[opt] = nval
         elif inspect.iscoroutine(nval):
-            opts[opt] = val
+            opts[opt] = True
 
         if isinstance(evt, anyio.abc.Event):
             # we have an open request, so this is a reply, so no answer sent
-            await evt.set()
-        elif evt is not val:
+            evt.set()
+        elif evt is not val or evt is not nval:
             # State change. Reply with the new state.
             await self.send_iac(reply[val], opt)
 
         if inspect.iscoroutine(nval):
             await nval
-=======
-        else:
-            if hasattr(evt, "is_set"): # isinstance(evt, anyio.abc.Event):
-                evt.set()
-            elif evt is not val:
-                # Changed value. Reply with the new state.
-                await self.send_iac(reply[val], opt)
->>>>>>> a949f843
 
 
     def _get_handler(self, cmd, opt):
@@ -1304,13 +1282,8 @@
             await self.queue_recv_message(SetCharset(charset))
             self._charset = charset
         if self._charset_lock is not None:
-<<<<<<< HEAD
-            lock,self._charset_lock = self._charset_lock,None
-            await lock.set()
-=======
-            lock, self._charset_lock = self._charset_lock, None
-            await lock.set(charset)
->>>>>>> a949f843
+            self._charset_lock.set()
+            self._charset_lock = None
         return rv
 
     async def handle_will_charset(self):
@@ -1334,7 +1307,7 @@
         else:
             charsets = self.get_supported_charsets() or ("UTF-8","LATIN9","LATIN1","US-ASCII")
 
-        self._charset_lock = anyio.create_event()
+        self._charset_lock = anyio.Event()
         # executed by the dispatcher after sending WILL
         return self.send_subneg(CHARSET,REQUEST,b';',';'.join(charsets).encode("ascii"))
 
@@ -1367,7 +1340,7 @@
         if opt == REQUEST:
             if self._charset_lock is not None and self.server:
                 # NACK this: simultaneous requests sent by both sides
-                await self.send_sb(CHARSET,REJECTED)
+                await self.send_subneg(CHARSET,REJECTED)
                 return
 
             if buf.startswith(b'TTABLE '):
