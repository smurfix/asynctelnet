#!/usr/bin/env python3
"""
Telnet Client API for the 'asynctelnet' python package.
"""
# std imports
import argparse
import logging
import codecs
import struct
import anyio
import sys
import os
from contextlib import asynccontextmanager
from functools import partial

# local imports
from .accessories import repr_mapping, make_logger, _DEFAULT_LOGFMT, function_lookup
from .client_base import BaseClient
from .stream import SetCharset
from .telopt import TTYPE, TSPEED, XDISPLOC, NEW_ENVIRON, CHARSET, NAWS, SGA, ECHO, BINARY

__all__ = ('TelnetClient', 'TelnetTerminalClient', 'open_connection')


class TelnetClient(BaseClient):
    """
    Telnet client that supports all common options.

    This class is useful for automation, it appears to be a virtual terminal to
    the remote end, but does not require an interactive terminal to run.
    """

    #: On :meth:`send_env`, the value of 'LANG' will be 'C' for binary
    #: transmission.  When encoding is specified (utf8 by default), the LANG
    #: variable must also contain a locale, this value is used, providing a
    #: full default LANG value of 'C.utf8'
    DEFAULT_LOCALE = 'C'

    def __init__(self, conn, term='unknown', cols=80, rows=25,
                 tspeed=(38400, 38400), xdisploc='',
                 *args, **kwargs):
        super().__init__(conn, *args, **kwargs)
<<<<<<< HEAD
        self.extra.charset= kwargs['encoding'] or ''
=======
        encoding = kwargs.get('encoding', '')
        self.__extra = {
            'charset': encoding,
>>>>>>> a949f843
            # for our purposes, we only send the second part (encoding) of our
            # 'lang' variable, CHARSET negotiation does not provide locale
            # negotiation; this is better left to the real LANG variable
            # negotiated as-is by send_env().
            #
            # So which locale should we represent? Rather than using the
            # locale.getpreferredencoding() method, we provide a deterministic
            # class value DEFAULT_LOCALE (en_US), derive and modify as needed.
<<<<<<< HEAD
        self.extra.lang = 'C' if not kwargs['encoding'] else \
                     self.DEFAULT_LOCALE + '.' + kwargs['encoding']
        self.extra.cols = cols
        self.extra.rows = rows
        self.extra.term = term
        self.extra.tspeed = '{},{}'.format(*tspeed)
        self.extra.xdisploc = xdisploc
=======
            'lang': ('C' if not encoding else
                     self.DEFAULT_LOCALE + '.' + encoding),
            'cols': cols,
            'rows': rows,
            'term': term,
            'tspeed': '{},{}'.format(*tspeed),
            'xdisploc': xdisploc,
        }

    @property
    def extra_attributes(self):
        res = super().extra_attributes
        for k in self.__extra.keys():
            def fn(k):
                return lambda: self.__extra[k] 
            res[k] = fn(k)
        return res
>>>>>>> a949f843

    async def setup(self):
        """Called after setting up."""
        await super().setup()

        # No terminal? don't try.
        if await self.local_option(TTYPE, bool(self.extra.term)):
            async with anyio.create_task_group() as tg:
                await tg.spawn(self.remote_option, SGA, True)
                await tg.spawn(self.remote_option, ECHO, True)
                await tg.spawn(self.remote_option, BINARY, True)
                await tg.spawn(self.local_option, NEW_ENVIRON, True)
                await tg.spawn(self.local_option, NAWS, True)
                await tg.spawn(self.local_option, BINARY, True)
                if self.extra.charset:
                    await tg.spawn(self.local_option, CHARSET, True)
                else:
                    await tg.spawn(self.remote_option, CHARSET, True)
        # 

        # Wire extended rfc callbacks for requests of
        # terminal attributes, environment values, etc.
        for (opt, func) in (
                (TTYPE, self.send_ttype),
                (TSPEED, self.send_tspeed),
                (XDISPLOC, self.send_xdisploc),
                (NEW_ENVIRON, self.send_env),
                (NAWS, self.send_naws),
                ):
            self.set_ext_send_callback(opt, func)

    async def handle_do_new_environ(self):
        return True
    async def handle_do_naws(self):
        return True
    async def handle_will_sga(self):
        return True
    async def handle_will_echo(self):
        return True
    async def handle_do_ttype(self):
        return bool(self.extra.term)

    def _intercept(self, msg):
        super()._intercept(msg)
        if isinstance(msg,SetCharset):
            self.on_charset(msg.charset)

    def on_charset(self, charset):
        """Callback for CHARSET response, :rfc:`2066`."""
        self.extra.charset = charset

    async def send_ttype(self):
        """Callback for responding to TTYPE requests."""
        return self.extra.term

    async def send_tspeed(self):
        """Callback for responding to TSPEED requests."""
        return tuple(map(int, self.extra.tspeed.split(',')))

    async def send_xdisploc(self):
        """Callback for responding to XDISPLOC requests."""
        return self.extra.xdisploc

    async def send_env(self, keys):
        """
        Callback for responding to NEW_ENVIRON requests.

        :param dict keys: Values are requested for the keys specified.
           When empty, all environment values that wish to be volunteered
           should be returned.
        :returns: dictionary of environment values requested, or an
            empty string for keys not available. A return value must be
            given for each key requested.
        :rtype: dict
        """
        env = {
            'LANG': self.extra.lang,
            'TERM': self.extra.term,
            'DISPLAY': self.extra.xdisploc,
            'LINES': self.extra.rows,
            'COLUMNS': self.extra.cols,
        }
        return {key: env.get(key, '') for key in keys} or env

    def select_charset(self, offers):
        """
        Callback for responding to CHARSET requests.

        Receives a list of character encodings offered by the server
        as ``offers`` such as ``('LATIN-1', 'UTF-8')``, for which the
        client may return a value it agrees to use, or None to disagree to
        all available offers.

        The default implementation selects any matching encoding that
        Python is capable of using, preferring any that matches
        :py:attr:`encoding` if matched in the offered list.

        :param list offered: list of CHARSET options offered by server.
        :returns: character encoding agreed to be used.
        :rtype: Union[str, None]
        """
        selected = ''
        cur = self.extra.charset
        if cur:
            cur = cur.lower()
            for offer in offers:
                if offer.lower() == cur:
                    self.log.debug('encoding unchanged: %s', offer)
                    return offer

        for offer in offers:
            try:
                codec = codecs.lookup(offer)
            except LookupError as err:
                self.log.info('Unknown: %s', err)
            else:
                self.extra.charset = codec.name
                self.extra.lang = self.DEFAULT_LOCALE + '.' + codec.name
                selected = offer
                break
        if selected:
            self.log.debug('encoding negotiated: %s', selected)
        else:
            self.log.warning('No suitable encoding offered by server: %r.', offers)
        return selected

    async def send_naws(self):
        """
        Callback for responding to NAWS requests.

        :rtype: (int, int)
        :returns: client window size as (rows, columns).
        """
        return (self.extra.rows, self.extra.cols)

    def encoding(self, outgoing=None, incoming=None):
        """
        Return encoding for the given stream direction.

        :param bool outgoing: Whether the return value is suitable for
            encoding bytes for transmission to server.
        :param bool incoming: Whether the return value is suitable for
            decoding bytes received by the client.
        :raises TypeError: when a direction argument, either ``outgoing``
            or ``incoming``, was not set ``True``.
        :returns: ``'US-ASCII'`` for the directions indicated, unless
            ``BINARY`` :rfc:`856` has been negotiated for the direction
            indicated or :attr`force_binary` is set ``True``.
        :rtype: str
        """
        if not (outgoing or incoming):
            raise TypeError("encoding arguments 'outgoing' and 'incoming' "
                            "are required: toggle at least one.")

        # may we encode in the direction indicated?
        _outgoing_only = outgoing and not incoming
        _incoming_only = not outgoing and incoming
        _bidirectional = outgoing and incoming
        may_encode = ((_outgoing_only and self.writer.outbinary) or
                      (_incoming_only and self.writer.inbinary) or
                      (_bidirectional and
                       self.writer.outbinary and self.writer.inbinary))

        if self.force_binary or may_encode:
            # The 'charset' value, initialized using keyword argument
            # default_encoding, may be re-negotiated later.  Only the CHARSET
            # negotiation method allows the server to select an encoding, so
            # this value is reflected here by a single return statement.
            return self.extra.charset
        return 'US-ASCII'


class TelnetTerminalClient(TelnetClient):
    """Telnet client for sessions with a network virtual terminal (NVT)."""

    def send_naws(self):
        """
        Callback replies to request for window size, NAWS :rfc:`1073`.

        :rtype: (int, int)
        :returns: window dimensions by lines and columns
        """
        return self._winsize()

    def send_env(self, keys):
        """
        Callback replies to request for env values, NEW_ENVIRON :rfc:`1572`.

        :rtype: dict
        :returns: super class value updated with window LINES and COLUMNS.
        """
        env = super().send_env(keys)
        env['LINES'], env['COLUMNS'] = self._winsize()
        return env

    @staticmethod
    def _winsize():
        try:
            import fcntl
            import termios
            fmt = 'hhhh'
            buf = '\x00' * struct.calcsize(fmt)
            val = fcntl.ioctl(sys.stdin.fileno(), termios.TIOCGWINSZ, buf)
            rows, cols, _, _ = struct.unpack(fmt, val)
            return rows, cols
        except (ImportError, IOError):
            # TODO: mock import error, or test on windows or other non-posix.
            return (int(os.environ.get('LINES', 25)),
                    int(os.environ.get('COLUMNS', 80)))


@asynccontextmanager
async def open_connection(host=None, port=23, *, log=None, client_factory=None,
                         encoding=b'', encoding_errors='replace',
                         force_binary=False, term='unknown', cols=80, rows=25,
                         tspeed=(38400, 38400), xdisploc='',
                         # connect_minwait=2.0, connect_maxwait=3.0,
                         waiter_closed=None, waiter_connected=None,
                         **kwargs):
    """
    Connect to a TCP Telnet server as a Telnet client.

    :param str host: Remote Internet TCP Server host.
    :param int port: Remote Internet host TCP port.
    :param logging.Logger log: target logger, if None is given, one is created
        using the namespace ``'asynctelnet.server'``.
    :param BaseClient client_factory: Client connection class
        factory.  When ``None``, :class:`TelnetTerminalClient` is used when
        *stdin* is attached to a terminal, :class:`TelnetClient` otherwise.
    :param str encoding: The default encoding.
        Use ``False`` or ``None`` to disable charset negotiation. ``False``
        uses bytes-only encoding of the Telnet stream, while ``None`` uses
        UTF-8.

        Otherwise, the actual encoding may be negotiated via CHARSET
        :rfc:`2066` negotiation. Use an empty string to use binary mode
        until a charset is agreed to.

        The default is the charset from the current locale.
    :param str term: Terminal type sent for requests of TTYPE, :rfc:`930` or as
        Environment value TERM by NEW_ENVIRON negotiation, :rfc:`1672`.
    :param int cols: Client window dimension sent as Environment value COLUMNS
        by NEW_ENVIRON negotiation, :rfc:`1672` or NAWS :rfc:`1073`.
    :param int rows: Client window dimension sent as Environment value LINES by
        NEW_ENVIRON negotiation, :rfc:`1672` or NAWS :rfc:`1073`.
    :param tuple tspeed: Tuple of client BPS line speed in form ``(rx, tx``)
        for receive and transmit, respectively.  Sent when requested by TSPEED,
        :rfc:`1079`.
    :param str xdisploc: String transmitted in response for request of
        XDISPLOC, :rfc:`1086` by server (X11).
    :param Callable shell: A coroutine that is called after
        negotiation completes, receiving arguments ``(reader, writer)``.
        The reader is a :class:`~.TelnetReader` instance, the writer is
        a :class:`~.TelnetWriter` instance.
    :param bool force_binary: When ``True``, the encoding specified is used for
        both directions even when failing ``BINARY`` negotiation, :rfc:`856`.
        This parameter has no effect when ``encoding=False``.
    :param str encoding: Character encoding to use. The default is ``utf-8``.
    :param str encoding_errors: Same meaning as :meth:`codecs.Codec.encode`.

    :return mgr: The reader is a :class:`~.TelnetReader`
        instance, the writer is a :class:`~.TelnetWriter` instance.

    """
    """
    :param float connect_minwait: The client allows any additional telnet
        negotiations to be demanded by the server within this period of time
        before launching the shell.  Servers should assert desired negotiation
        on-connect and in response to 1 or 2 round trips.

        A server that does not make any telnet demands, such as a TCP server
        that is not a telnet server will delay the execution of ``shell`` for
        exactly this amount of time.
    :param float connect_maxwait: If the remote end is not compliant, or
        otherwise confused by our demands, the shell continues anyway after the
        greater of this value has elapsed.  A client that is not answering
        option negotiation will delay the start of the shell by this amount.
    """
    log = log or logging.getLogger(__name__)
    if encoding == b'':
        import locale
        encoding = locale.getpreferredencoding()

    if client_factory is None:
        client_factory = TelnetClient
    async with await anyio.connect_tcp(host, port, **kwargs) as conn:
        async with client_factory(conn, term=term, cols=cols, rows=rows,
                tspeed=tspeed, xdisploc=xdisploc,
                log=log, encoding=encoding, encoding_errors=encoding_errors,
                force_binary=force_binary) as stream:
            yield stream

async def run_client(host, port=23, *, shell=None, **kw):
    async with open_connection(host=host, port=port, **kw) as conn:
        await shell(conn)

def main():
    """Command-line 'asynctelnet-client' entry point, via setuptools."""
    kwargs = _transform_args(_get_argument_parser().parse_args())
    config_msg = (
        'Client configuration: {key_values}'
        .format(key_values=repr_mapping(kwargs)))
    host = kwargs.pop('host')
    port = kwargs.pop('port')

    log = kwargs['log'] = make_logger(
        name=__name__,
        loglevel=kwargs.pop('loglevel'),
        logfile=kwargs.pop('logfile'),
        logfmt=kwargs.pop('logfmt'))
    log.debug(config_msg)

    # connect
    anyio.run(partial(run_client,host, port, **kwargs))


def _get_argument_parser():
    parser = argparse.ArgumentParser(
        description="Telnet protocol client",
        formatter_class=argparse.ArgumentDefaultsHelpFormatter)
    parser.add_argument('host', action='store',
                        help='hostname')
    parser.add_argument('port', nargs='?', default=23, type=int,
                        help='port number')
    parser.add_argument('--term', default=os.environ.get('TERM', 'unknown'),
                        help='terminal type')
    parser.add_argument('--loglevel', default='warn',
                        help='log level')
    parser.add_argument('--logfmt', default=_DEFAULT_LOGFMT,
                        help='log format')
    parser.add_argument('--logfile',
                        help='filepath')
    parser.add_argument('--shell', default='asynctelnet.telnet_client_shell',
                        help='module.function_name')
    parser.add_argument('--encoding', default='utf8',
                        help='encoding name')
    parser.add_argument('--speed', default=38400, type=int,
                        help='connection speed')
    parser.add_argument('--encoding-errors', default='replace',
                        help='handler for encoding errors',
                        choices=('replace', 'ignore', 'strict'))

    parser.add_argument('--force-binary', action='store_true',
                        help='force encoding', default=True)
#   parser.add_argument('--connect-minwait', default=1.0, type=float,
#                       help='shell delay for negotiation')
#   parser.add_argument('--connect-maxwait', default=4.0, type=float,
#                       help='timeout for pending negotiation')
    return parser


def _transform_args(args):
    # TODO: Connect as exit(main(**parse_args(sys.argv)))
    return {
        'host': args.host,
        'port': args.port,
        'loglevel': args.loglevel,
        'logfile': args.logfile,
        'logfmt': args.logfmt,
        'encoding': args.encoding,
        'tspeed': (args.speed, args.speed),
        'shell': function_lookup(args.shell),
        'term': args.term,
        'force_binary': args.force_binary,
        'encoding_errors': args.encoding_errors,
        'connect_minwait': args.connect_minwait,
    }


if __name__ == '__main__':
    exit(main())<|MERGE_RESOLUTION|>--- conflicted
+++ resolved
@@ -40,13 +40,7 @@
                  tspeed=(38400, 38400), xdisploc='',
                  *args, **kwargs):
         super().__init__(conn, *args, **kwargs)
-<<<<<<< HEAD
-        self.extra.charset= kwargs['encoding'] or ''
-=======
-        encoding = kwargs.get('encoding', '')
-        self.__extra = {
-            'charset': encoding,
->>>>>>> a949f843
+        self.extra.charset= kwargs.get('encoding' '')
             # for our purposes, we only send the second part (encoding) of our
             # 'lang' variable, CHARSET negotiation does not provide locale
             # negotiation; this is better left to the real LANG variable
@@ -55,7 +49,6 @@
             # So which locale should we represent? Rather than using the
             # locale.getpreferredencoding() method, we provide a deterministic
             # class value DEFAULT_LOCALE (en_US), derive and modify as needed.
-<<<<<<< HEAD
         self.extra.lang = 'C' if not kwargs['encoding'] else \
                      self.DEFAULT_LOCALE + '.' + kwargs['encoding']
         self.extra.cols = cols
@@ -63,25 +56,6 @@
         self.extra.term = term
         self.extra.tspeed = '{},{}'.format(*tspeed)
         self.extra.xdisploc = xdisploc
-=======
-            'lang': ('C' if not encoding else
-                     self.DEFAULT_LOCALE + '.' + encoding),
-            'cols': cols,
-            'rows': rows,
-            'term': term,
-            'tspeed': '{},{}'.format(*tspeed),
-            'xdisploc': xdisploc,
-        }
-
-    @property
-    def extra_attributes(self):
-        res = super().extra_attributes
-        for k in self.__extra.keys():
-            def fn(k):
-                return lambda: self.__extra[k] 
-            res[k] = fn(k)
-        return res
->>>>>>> a949f843
 
     async def setup(self):
         """Called after setting up."""
@@ -90,16 +64,16 @@
         # No terminal? don't try.
         if await self.local_option(TTYPE, bool(self.extra.term)):
             async with anyio.create_task_group() as tg:
-                await tg.spawn(self.remote_option, SGA, True)
-                await tg.spawn(self.remote_option, ECHO, True)
-                await tg.spawn(self.remote_option, BINARY, True)
-                await tg.spawn(self.local_option, NEW_ENVIRON, True)
-                await tg.spawn(self.local_option, NAWS, True)
-                await tg.spawn(self.local_option, BINARY, True)
+                tg.spawn(self.remote_option, SGA, True)
+                tg.spawn(self.remote_option, ECHO, True)
+                tg.spawn(self.remote_option, BINARY, True)
+                tg.spawn(self.local_option, NEW_ENVIRON, True)
+                tg.spawn(self.local_option, NAWS, True)
+                tg.spawn(self.local_option, BINARY, True)
                 if self.extra.charset:
-                    await tg.spawn(self.local_option, CHARSET, True)
+                    tg.spawn(self.local_option, CHARSET, True)
                 else:
-                    await tg.spawn(self.remote_option, CHARSET, True)
+                    tg.spawn(self.remote_option, CHARSET, True)
         # 
 
         # Wire extended rfc callbacks for requests of
