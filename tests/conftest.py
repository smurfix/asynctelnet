import pytest
import socket
import anyio

from tests.accessories import testshell, TestServer
from contextlib import asynccontextmanager, closing
from asynctelnet.accessories import AttrDict
from asynctelnet.server import server_loop
from asynctelnet.client import open_connection
from functools import partial

<<<<<<< HEAD
@pytest.fixture
def anyio_backend():
    return  "trio"

@pytest.fixture(scope="module", params=['127.0.0.1'])
def bind_host(request):
    """ Localhost bind address. """
    return request.param

def _unused_tcp_port():
    """Find an unused localhost TCP port from 1024-65535 and return it."""
    with closing(socket.socket()) as sock:
        sock.bind(('127.0.0.1', 0))
        return sock.getsockname()[1]

@pytest.fixture(params=['127.0.0.1'])
def server(bind_host, unused_tcp_port):
    @asynccontextmanager
    async def mgr(factory=TestServer, shell=testshell, with_client=True, with_reader=True, **kw):
        res = AttrDict()
        res.evt = anyio.Event()
        res.host = bind_host
        res.port = unused_tcp_port

        async def myshell(client):
            res.last = client
            res.evt.set()
            await shell(client)

        @asynccontextmanager
        async def gen_client(*, factory, with_reader=True, **kw):
            if "host" not in kw:
                kw["host"] = bind_host
            if "port" not in kw:
                kw["port"] = unused_tcp_port
            if "encoding" not in kw:
                kw["encoding"] = ""
            if "term" not in kw:
                kw["term"] = None
            async with open_connection(client_factory=factory, **kw) as client:
                if with_reader:
                    res.tg.spawn(testshell, client)
                yield client

        async with anyio.create_task_group() as tg:
            evt=anyio.Event()
            await tg.spawn(partial(server_loop, protocol_factory=factory, shell=myshell, evt=evt,host=bind_host,port=unused_tcp_port, **kw))
            res.tcp_port = unused_tcp_port
            res.client = gen_client
            res.tg = tg
            await evt.wait()
            yield res
            await tg.cancel_scope.cancel()
    return mgr


@pytest.fixture
def unused_tcp_port():
    return _unused_tcp_port()
=======
@pytest.fixture(params=[
    pytest.param(('asyncio', {}), id='asyncio'),
    pytest.param(('trio', {}), id='trio'),
])
def anyio_backend(request):
    return request.param
>>>>>>> a949f843
<|MERGE_RESOLUTION|>--- conflicted
+++ resolved
@@ -2,14 +2,13 @@
 import socket
 import anyio
 
-from tests.accessories import testshell, TestServer
+from tests.accessories import testshell, Server
 from contextlib import asynccontextmanager, closing
 from asynctelnet.accessories import AttrDict
 from asynctelnet.server import server_loop
 from asynctelnet.client import open_connection
 from functools import partial
 
-<<<<<<< HEAD
 @pytest.fixture
 def anyio_backend():
     return  "trio"
@@ -28,7 +27,7 @@
 @pytest.fixture(params=['127.0.0.1'])
 def server(bind_host, unused_tcp_port):
     @asynccontextmanager
-    async def mgr(factory=TestServer, shell=testshell, with_client=True, with_reader=True, **kw):
+    async def mgr(factory=Server, shell=testshell, with_client=True, with_reader=True, **kw):
         res = AttrDict()
         res.evt = anyio.Event()
         res.host = bind_host
@@ -56,24 +55,23 @@
 
         async with anyio.create_task_group() as tg:
             evt=anyio.Event()
-            await tg.spawn(partial(server_loop, protocol_factory=factory, shell=myshell, evt=evt,host=bind_host,port=unused_tcp_port, **kw))
+            tg.spawn(partial(server_loop, protocol_factory=factory, shell=myshell, evt=evt,host=bind_host,port=unused_tcp_port, **kw))
             res.tcp_port = unused_tcp_port
             res.client = gen_client
             res.tg = tg
             await evt.wait()
             yield res
-            await tg.cancel_scope.cancel()
+            tg.cancel_scope.cancel()
     return mgr
 
 
 @pytest.fixture
 def unused_tcp_port():
     return _unused_tcp_port()
-=======
+
 @pytest.fixture(params=[
     pytest.param(('asyncio', {}), id='asyncio'),
     pytest.param(('trio', {}), id='trio'),
 ])
 def anyio_backend(request):
-    return request.param
->>>>>>> a949f843
+    return request.param