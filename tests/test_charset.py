--- conflicted
+++ resolved
@@ -9,7 +9,7 @@
 
 # 3rd party
 import pytest
-from tests.accessories import TestServer
+from tests.accessories import Server
 
 import logging
 logger = logging.getLogger(__name__)
@@ -21,7 +21,7 @@
     _waiter2 = anyio.Event()
     given_charset = 'KOI8-U'
 
-    class ServerTestCharset(TestServer):
+    class ServerTestCharset(Server):
         async def setup(self):
             await super().setup()
             await self.local_option(CHARSET,True)
@@ -29,19 +29,21 @@
         def on_charset(self, charset):
             super().on_charset(charset)
             assert self.extra_attributes['charset']() == given_charset
+            self.log.error("ONCHAR S")
             _waiter.set()
 
     class ClientTestCharset(asynctelnet.TelnetClient):
         def on_charset(self, charset):
             super().on_charset(charset)
             assert self.extra_attributes['charset']() == given_charset
+            self.log.error("ONCHAR C")
             _waiter2.set()
 
     # term=None stops autonegotiation
     async with server(factory=ServerTestCharset, encoding=given_charset) as srv, \
             srv.client(encoding="", factory=ClientTestCharset):
 
-        async with anyio.fail_after(2):
+        with anyio.fail_after(2):
             await _waiter.wait()
             await _waiter2.wait()
 
@@ -53,7 +55,7 @@
     _waiter2 = anyio.Event()
     given_charset = 'KOI8-U'
 
-    class ServerTestCharset(TestServer):
+    class ServerTestCharset(Server):
         async def setup(self):
             await super().setup()
             await self.remote_option(CHARSET,True)
@@ -69,21 +71,9 @@
             assert self.extra_attributes['charset']() == given_charset
             _waiter2.set()
 
-<<<<<<< HEAD
     # term=None stops autonegotiation
     async with server(factory=ServerTestCharset, encoding="") as srv, \
             srv.client(encoding=given_charset, factory=ClientTestCharset):
-=======
-        with anyio.fail_after(0.5):
-            val = await client.read_exactly(3)
-            logger.debug("Client: %s",val)
-        #
-        await client.send(bytes((IAC, WILL, CHARSET)), escape_iac=False)
-        await client.send(bytes((IAC, WONT, TTYPE)), escape_iac=False)
-        await client.send(bytes((IAC, SB, CHARSET, ACCEPTED,
-                    *given_charset.encode('ascii'),
-                    IAC, SE)), escape_iac=False)
->>>>>>> a949f843
 
         with anyio.fail_after(2):
             await _waiter.wait()
@@ -96,7 +86,7 @@
     # given
     _waiter = anyio.Event()
 
-    class ServerTestCharset(TestServer):
+    class ServerTestCharset(Server):
         async def setup(self):
             await super().setup()
             await self.local_option(CHARSET,True)
@@ -112,10 +102,10 @@
             _waiter.set()
             return val
 
-    async with server(factory=ServerTestCharset,encoding="latin1") as srv, \
-            srv.client(factory=ClientTestCharset, encoding='latin1'):
+    async with server(factory=ServerTestCharset,encoding="") as srv, \
+            srv.client(factory=ClientTestCharset, encoding=''):
 
-        async with anyio.fail_after(2):
+        with anyio.fail_after(2):
             await _waiter.wait()
 
 
